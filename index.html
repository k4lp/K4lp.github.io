<!doctype html>
<html lang="en">
<head>
<<<<<<< HEAD
  <meta charset="utf-8" />
  <meta name="viewport" content="width=device-width, initial-scale=1" />
  <meta name="color-scheme" content="light dark" />
  <title>PCB & BOM Toolkit — Index</title>
  <link rel="stylesheet" href="css/site.css" />
  <link rel="icon" href="data:,">
=======
    <meta charset="UTF-8">
    <meta name="viewport" content="width=device-width, initial-scale=1.0">
    <title>PCB Assembly Tools - Home</title>
    <link rel="stylesheet" href="css/site.css">
>>>>>>> 9a3503da
</head>
<body class="page page--index">

  <!-- Navbar (brand -> index.html only; settings button opens drawer) -->
  <header class="navbar" role="banner">
    <div class="navbar__brand">
      <a href="index.html" aria-label="Home">PCB &amp; BOM Toolkit</a>
    </div>
    <nav class="navbar__links" aria-label="Primary">
      <!-- Intentionally no other page links per spec (references index.html only) -->
      <button class="navbar__settings-btn" type="button" data-action="open-settings" aria-haspopup="dialog" aria-controls="settings" aria-label="Open Settings">
        <span class="icon icon--gear" aria-hidden="true"></span>
        <span class="label">Settings</span>
      </button>
    </nav>
  </header>

  <noscript>
    <div class="container section">
      <div class="alert alert--warn">This app requires JavaScript. Please enable it to use the tools.</div>
    </div>
  </noscript>

  <main id="content" class="content" role="main">
    <!-- Hero -->
    <header class="hero">
      <div class="container">
        <h1>BOM, QR/Barcode &amp; Catalog Utilities</h1>
        <p class="hero__lead">
          Swiss-minimal, monochrome tools for PCB assembly engineers: Excel/BOM parsing, Digi-Key &amp; Mouser lookups, QR/Barcode scan &amp; generate, and more.
          Everything runs client-side; API credentials are stored locally in your browser.
        </p>
      </div>
    </header>

    <!-- Tools -->
    <section class="section" id="tools" aria-labelledby="tools-title">
      <div class="container">
        <h2 class="section-title" id="tools-title">Tools</h2>

        <div class="tools-grid">
          <!-- BOM / Excel Mapper -->
          <article class="card">
            <h3 class="card__title">Excel BOM Mapper</h3>
            <p class="card__meta">Load spreadsheets, preview sheets, and map columns for part number, manufacturer, quantity, and reference designators.</p>
            <div class="tags">
              <span class="tag">excel</span>
              <span class="tag">bom</span>
              <span class="tag">mapping</span>
            </div>
            <div class="cluster right">
              <a class="btn btn--primary" href="excel-mapper.html" aria-label="Open Excel BOM Mapper">Open</a>
            </div>
          </article>

          <!-- Digi-Key Search -->
          <article class="card">
            <h3 class="card__title">Digi-Key Lookup</h3>
            <p class="card__meta">Query Digi-Key for live part data and availability from your mapped PNs. Uses your local API key from Settings.</p>
            <div class="tags">
              <span class="tag">digikey</span>
              <span class="tag">api</span>
              <span class="tag">availability</span>
            </div>
            <div class="cluster right">
              <a class="btn btn--primary" href="digikey.html" aria-label="Open Digi-Key Lookup">Open</a>
            </div>
          </article>

          <!-- Mouser Search -->
          <article class="card">
            <h3 class="card__title">Mouser Lookup</h3>
            <p class="card__meta">Query Mouser for alternates, lifecycle, and stock; map results back to your BOM rows.</p>
            <div class="tags">
              <span class="tag">mouser</span>
              <span class="tag">api</span>
              <span class="tag">alternates</span>
            </div>
            <div class="cluster right">
              <a class="btn btn--primary" href="mouser.html" aria-label="Open Mouser Lookup">Open</a>
            </div>
          </article>

          <!-- QR / Barcode Scanner -->
          <article class="card">
            <h3 class="card__title">QR / Barcode Scanner</h3>
            <p class="card__meta">Camera scanner with HUD overlays; adjust scanner parameters and see decoded values live.</p>
            <div class="tags">
              <span class="tag">qr</span>
              <span class="tag">barcode</span>
              <span class="tag">camera</span>
            </div>
            <div class="cluster right">
              <a class="btn btn--primary" href="scanner.html" aria-label="Open QR / Barcode Scanner">Open</a>
            </div>
          </article>

          <!-- QR / Barcode Generator -->
          <article class="card">
            <h3 class="card__title">QR / Barcode Generator</h3>
            <p class="card__meta">Generate labels from BOM fields or free text; print-ready, monochrome outputs.</p>
            <div class="tags">
              <span class="tag">qr</span>
              <span class="tag">barcode</span>
              <span class="tag">labels</span>
            </div>
            <div class="cluster right">
              <a class="btn btn--primary" href="codes.html" aria-label="Open QR / Barcode Generator">Open</a>
            </div>
          </article>

          <!-- Contact -->
          <article class="card">
            <h3 class="card__title">Contact &amp; About</h3>
            <p class="card__meta">Project details, scope, and how to reach us.</p>
            <div class="tags">
              <span class="tag">about</span>
              <span class="tag">contact</span>
            </div>
            <div class="cluster right">
              <a class="btn btn--secondary" href="contact.html" aria-label="Open Contact page">Open</a>
            </div>
          </article>
        </div>
      </div>
    </section>
  </main>

  <!-- Settings Drawer (shared across all pages) -->
  <div class="settings" id="settings" data-open="false" aria-hidden="true">
    <div class="settings__backdrop" data-action="close-settings" aria-hidden="true"></div>
    <aside class="settings__panel" role="dialog" aria-modal="true" aria-labelledby="settings-title">
      <header class="settings__header">
        <h2 class="settings__title" id="settings-title">API Credentials</h2>
        <button class="btn btn--icon" type="button" data-action="close-settings" aria-label="Close settings">✕</button>
      </header>

      <div class="settings__content">
        <!-- Digi-Key -->
        <div class="settings__row">
          <div class="field">
            <label for="dk-api-key">Digi-Key API Key</label>
            <input id="dk-api-key" type="password" inputmode="text" autocomplete="off" placeholder="• • • • • • • •">
            <small class="hint">Stored in your browser (no expiry).</small>
          </div>
          <span class="status-badge" id="dk-status" data-status="inactive" aria-live="polite">
            <span class="dot"></span>Inactive
          </span>
        </div>

        <!-- Mouser -->
        <div class="settings__row">
          <div class="field">
            <label for="mouser-api-key">Mouser API Key</label>
            <input id="mouser-api-key" type="password" inputmode="text" autocomplete="off" placeholder="• • • • • • • •">
            <small class="hint">Stored in your browser (no expiry).</small>
          </div>
          <span class="status-badge" id="mouser-status" data-status="inactive" aria-live="polite">
            <span class="dot"></span>Inactive
          </span>
        </div>
      </div>

      <footer class="settings__footer">
        <button class="btn btn--secondary" type="button" data-action="clear-keys">Clear</button>
        <div class="cluster right">
          <button class="btn btn--ghost" type="button" data-action="test-apis">Test</button>
          <button class="btn btn--primary" type="button" data-action="save-keys">Save</button>
        </div>
      </footer>
    </aside>
  </div>

  <!-- Footer -->
  <footer class="footer" role="contentinfo">
    <div class="footer__wrap container">
      <div>Built for PCB assembly &amp; BOM processing.</div>
      <div class="footer__copy">&copy; Kalp Pariya — 2025</div>
    </div>
  </footer>

  <!-- Scripts (modular; no inline JS) -->
  <script type="module" src="js/common/dom.js"></script>
  <script type="module" src="js/common/storage.js"></script>
  <script type="module" src="js/common/settings.js"></script>
  <script type="module" src="js/common/ui.js"></script>
  <script type="module" src="js/index/main.js"></script>
</body>
</html><|MERGE_RESOLUTION|>--- conflicted
+++ resolved
@@ -1,19 +1,10 @@
 <!doctype html>
 <html lang="en">
 <head>
-<<<<<<< HEAD
-  <meta charset="utf-8" />
-  <meta name="viewport" content="width=device-width, initial-scale=1" />
-  <meta name="color-scheme" content="light dark" />
-  <title>PCB & BOM Toolkit — Index</title>
-  <link rel="stylesheet" href="css/site.css" />
-  <link rel="icon" href="data:,">
-=======
     <meta charset="UTF-8">
     <meta name="viewport" content="width=device-width, initial-scale=1.0">
     <title>PCB Assembly Tools - Home</title>
     <link rel="stylesheet" href="css/site.css">
->>>>>>> 9a3503da
 </head>
 <body class="page page--index">
 
