<!DOCTYPE html>
<html lang="en">
<head>
    <meta charset="UTF-8">
    <meta name="viewport" content="width=device-width, initial-scale=1.0">
    <title>Portfolio | Subtle. Yet. Bold.</title>
    <meta name="description" content="A minimalist portfolio showcasing the art of simplicity.">
    <link rel="stylesheet" href="css/style.css">
    <link rel="preconnect" href="https://fonts.googleapis.com">
    <link rel="preconnect" href="https://fonts.gstatic.com" crossorigin>
    <!-- Fallback to system fonts if no internet, but assuming standard sans-serif works for Swiss style -->
</head>
<body>
    <header class="header">
        <div class="logo">JULES</div> <!-- Assuming my name or user's placeholder -->
        <nav class="nav">
            <a href="#projects">Work</a>
            <a href="#about">About</a>
            <a href="#contact">Contact</a>
        </nav>
    </header>

    <main class="main-content">
        <section class="hero">
            <h1 class="headline">Subtle.<br>Yet.<br>Bold.</h1>
            <p class="subhead">Modern. Sleek. Sophisticated.</p>
        </section>

        <section id="projects" class="projects-section">
            <div class="section-label">Selected Works</div>
            <div class="project-grid">
                <article class="project-card">
<<<<<<< HEAD
                    <a href="project.html" class="project-link">
                        <div class="project-image-placeholder"></div>
                        <div class="project-info">
                            <h2 class="project-title">SalesforceCore</h2>
                            <p class="project-category">.NET Enterprise Integration</p>
=======
                    <a href="#" class="project-link">
                        <div class="project-image-placeholder"></div>
                        <div class="project-info">
                            <h2 class="project-title">The Current Project</h2>
                            <p class="project-category">Full Stack Development</p>
>>>>>>> 34c79d42
                        </div>
                    </a>
                </article>
            </div>
        </section>

        <section id="about" class="about-section">
            <div class="section-label">About</div>
            <div class="about-content">
                <p>Focusing on extreme usability and clean aesthetics. Creating digital experiences that are smooth as fuck.</p>
            </div>
        </section>

        <section id="contact" class="contact-section">
            <div class="section-label">Contact</div>
            <div class="contact-content">
                <a href="mailto:hello@example.com" class="contact-link">Get in touch</a>
            </div>
        </section>
    </main>

    <footer class="footer">
        <div class="copyright">&copy; 2024. All rights reserved.</div>
    </footer>
</body>
</html><|MERGE_RESOLUTION|>--- conflicted
+++ resolved
@@ -30,19 +30,11 @@
             <div class="section-label">Selected Works</div>
             <div class="project-grid">
                 <article class="project-card">
-<<<<<<< HEAD
-                    <a href="project.html" class="project-link">
-                        <div class="project-image-placeholder"></div>
-                        <div class="project-info">
-                            <h2 class="project-title">SalesforceCore</h2>
-                            <p class="project-category">.NET Enterprise Integration</p>
-=======
                     <a href="#" class="project-link">
                         <div class="project-image-placeholder"></div>
                         <div class="project-info">
                             <h2 class="project-title">The Current Project</h2>
                             <p class="project-category">Full Stack Development</p>
->>>>>>> 34c79d42
                         </div>
                     </a>
                 </article>
